""" Helpers for randomized testing """

from random import uniform
import random

<<<<<<< HEAD
from sympy import I, nsimplify, Tuple
from sympy.core.compatibility import is_sequence
=======
from sympy import I, nsimplify, S, Tuple, Dummy
from sympy.core.compatibility import is_sequence, as_int
>>>>>>> bc35cf9e

def random_complex_number(a=2, b=-1, c=3, d=1, rational=False):
    """
    Return a random complex number.

    To reduce chance of hitting branch cuts or anything, we guarantee
    b <= Im z <= d, a <= Re z <= c
    """
    A, B = uniform(a, c), uniform(b, d)
    if not rational:
        return A + I*B
    return nsimplify(A, rational=True) + I*nsimplify(B, rational=True)


def comp(z1, z2, tol):
    """Return a bool indicating whether the error between z1 and z2 is <= tol.

    If z2 is non-zero and ``|z1| > 1`` the error is normalized by ``|z1|``, so
    if you want the absolute error, call this as ``comp(z1 - z2, 0, tol)``.
    """
    if not z1:
        z1, z2 = z2, z1
    if not z1:
        return True
    diff = abs(z1 - z2)
    az1 = abs(z1)
    if z2 and az1 > 1:
        return diff/az1 <= tol
    else:
        return diff <= tol

def test_numerically(f, g, z=None, tol=1.0e-6, a=2, b=-1, c=3, d=1):
    """
    Test numerically that f and g agree when evaluated in the argument z.

    If z is None, all symbols will be tested. This routine does not test
    whether there are Floats present with precision higher than 15 digits
    so if there are, your results may not be what you expect due to round-
    off errors.

    Examples
    ========

    >>> from sympy import sin, cos, S
    >>> from sympy.abc import x
    >>> from sympy.utilities.randtest import test_numerically as tn
    >>> tn(sin(x)**2 + cos(x)**2, 1, x)
    True
    """
    f, g, z = Tuple(f, g, z)
    z = [z] if z else (f.free_symbols | g.free_symbols)
    reps = zip(z, [random_complex_number(a, b, c, d) for zi in z])
    z1 = f.subs(reps).n()
    z2 = g.subs(reps).n()
    return comp(z1, z2, tol)

def test_derivative_numerically(f, z, tol=1.0e-6, a=2, b=-1, c=3, d=1):
    """
    Test numerically that the symbolically computed derivative of f
    with respect to z is correct.

    This routine does not test whether there are Floats present with
    precision higher than 15 digits so if there are, your results may
    not be what you expect due to round-off errors.

    Examples
    ========

    >>> from sympy import sin, cos
    >>> from sympy.abc import x
    >>> from sympy.utilities.randtest import test_derivative_numerically as td
    >>> td(sin(x), x)
    True
    """
    from sympy.core.function import Derivative
    z0 = random_complex_number(a, b, c, d)
    f1 = f.diff(z).subs(z, z0)
    f2 = Derivative(f, z).doit_numerically(z0)
    return comp(f1.n(), f2.n(), tol)

import random
def _randrange(seed=None):
    """Return a randrange generator. ``seed`` can be
        o None - return randomly seeded generator
        o int - return a generator seeded with the int
        o list - the values to be returned will be taken from the list
          in the order given; the provided list is not modified.

    Examples
    ========

    >>> from sympy.utilities.randtest import _randrange
    >>> rr = _randrange()
    >>> rr(1000) # doctest: +SKIP
    999
    >>> rr = _randrange(3)
    >>> rr(1000) # doctest: +SKIP
    238
    >>> rr = _randrange([0, 5, 1, 3, 4])
    >>> rr(3), rr(3)
    (0, 1)
    """
    if seed is None:
        return random.randrange
    elif isinstance(seed, int):
        return random.Random(seed).randrange
    elif is_sequence(seed):
        seed = list(seed) # make a copy
        seed.reverse()
        def give(a, b=None, seq=seed):
            if b is None:
                a, b = 0, a
            a, b = as_int(a), as_int(b)
            w = b - a
            if w < 1:
                raise ValueError('_randrange got empty range')
            try:
                x = seq.pop()
            except AttributeError:
                raise ValueError('_randrange expects a list-like sequence')
            except IndexError:
                raise ValueError('_randrange sequence was too short')
            if a <= x < b:
                return x
            else:
                return give(a, b, seq)
        return give
    else:
        raise ValueError('_randrange got an unexpected seed')

def _randint(seed=None):
    """Return a randint generator. ``seed`` can be
        o None - return randomly seeded generator
        o int - return a generator seeded with the int
        o list - the values to be returned will be taken from the list
          in the order given; the provided list is not modified.

    Examples
    ========

    >>> from sympy.utilities.randtest import _randint
    >>> ri = _randint()
    >>> ri(1, 1000) # doctest: +SKIP
    999
    >>> ri = _randint(3)
    >>> ri(1, 1000) # doctest: +SKIP
    238
    >>> ri = _randint([0, 5, 1, 2, 4])
    >>> ri(1, 3), ri(1, 3)
    (1, 2)
    """
    if seed is None:
        return random.randint
    elif isinstance(seed, int):
        return random.Random(seed).randint
    elif is_sequence(seed):
        seed = list(seed) # make a copy
        seed.reverse()
        def give(a, b, seq=seed):
            a, b = as_int(a), as_int(b)
            w = b - a
            if w < 0:
                raise ValueError('_randint got empty range')
            try:
                x = seq.pop()
            except AttributeError:
                raise ValueError('_randint expects a list-like sequence')
            except IndexError:
                raise ValueError('_randint sequence was too short')
            if a <= x <= b:
                return x
            else:
                return give(a, b, seq)
        return give
    else:
        raise ValueError('_randint got an unexpected seed')<|MERGE_RESOLUTION|>--- conflicted
+++ resolved
@@ -3,13 +3,8 @@
 from random import uniform
 import random
 
-<<<<<<< HEAD
 from sympy import I, nsimplify, Tuple
-from sympy.core.compatibility import is_sequence
-=======
-from sympy import I, nsimplify, S, Tuple, Dummy
 from sympy.core.compatibility import is_sequence, as_int
->>>>>>> bc35cf9e
 
 def random_complex_number(a=2, b=-1, c=3, d=1, rational=False):
     """
