--- conflicted
+++ resolved
@@ -27,19 +27,18 @@
 EOF
         cd ..
         bin/doctest doc/
-<<<<<<< HEAD
     elif [[ "${TEST_SLOW}" == "true" ]]; then
         cat << EOF | python
 import sympy
 if not sympy.test(slow=True, timeout=300):
     # Travis times out if no activity is seen for 10 minutes. It also times
     # out if the whole tests run for more than 50 minutes.
-=======
+    raise Exception('Tests failed')
+EOF
     elif [[ "${TEST_THEANO}" == "true" ]]; then
         cat << EOF | python
 import sympy
 if not sympy.test('*theano*'):
->>>>>>> 6da418e1
     raise Exception('Tests failed')
 EOF
     else
